--- conflicted
+++ resolved
@@ -130,23 +130,15 @@
 --- Draw the animation's current frame in a specified location.
 -- @tparam number x the x position.
 -- @tparam number y the y position.
-<<<<<<< HEAD
-function peachy:draw(x, y, rot, sx, sy, ox, oy)
-=======
 -- @tparam number rot the rotation to draw at.
 -- @tparam number sx the x scaling.
 -- @tparam number sy the y scaling.
 function peachy:draw(x, y, rot, sx, sy)
->>>>>>> cb44e9d5
   if not self.frame then
     return
   end
 
-<<<<<<< HEAD
   love.graphics.draw(self.image, self.frame.quad, x, y, rot or 0, sx or 1, sy or 1, ox or 0, oy or 0)
-=======
-  love.graphics.draw(self.image, self.frame.quad, x, y, rot or 0, sx or 1, sy or 1)
->>>>>>> cb44e9d5
 end
 
 --- Update the animation.
